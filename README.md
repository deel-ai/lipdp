<<<<<<< HEAD
# Purpose of this library :

Conventionally, Differentially Private ML training relies on Gradient Clipping to guarantee verifiable privacy guarantees.
By using 1-Lipschitz networks developped by the deel-lip project. We can propose a new alternative to gradient clipping based
DP ML. Indeed, by theoretically bounding the value of the sensitivity of our 1-Lipschitz layers, we can directly calibrate a
batchwise noising of the gradients to guarantee (epsilon,delta)-DP.

Therefore, the computation time is heavily reduced and the results on the MNIST and CIFAR10 datasets are the following :


# Status of the repository : 

- ci tests to develop.
- sensitivity.py to debug.
- requirements.txt tested on my machine, still to check by someone else.

# Deel library repository template

Ce dépôt git sert de template pour les librairies DEEL ayant vocation à être rendues publiques sur github.
Il donne la structure des répertoires d'un projet telle que celle adoptée par les librairies DEEL déjà publiques.

A la racine du projet on trouve:

- deel : répertoire destiné à recevoir le code de la librairie. C'est le premier mot de l'espaces de nommage de
        la librairie. Ce n'est pas un module python, il ne contient donc pas de fichier __init__.py.
        Il contient le module principal de la librairie du nom de cette librairie.
        
        Example: 
        
        librairie **deel-lip**:
                    deel/deel-lip       

- docs: répertoire destiné à la documentation de la librairie

- tests: répertoire des tests unitaires

- .pre-commit-config.yaml : configuration de outil de contrôle avant commit (pre-commit)

- LICENCE/headers/MIT-Clause.txt : entête licence MIT injectée dans les fichiers du projet

- CONTRIBUTING.md: description de la procédure pour apporter une contribution à la librairie.

- GOUVERNANCE.md: description de la manière dont la librairie est gérée.

- LICENCE : texte de la licence sous laquelle est publiée la librairie (MIT).

- README.md 


# pre-commit : Conventional Commits 1.0.0

The commit message should be structured as follows:

```
<type>[optional scope]: <description>

[optional body]

[optional footer(s)]

```

The commit contains the following structural elements, to communicate intent to the consumers of your library:

- fix: a commit of the type fix patches a bug in your codebase (this correlates with PATCH in Semantic Versioning).

- feat: a commit of the type feat introduces a new feature to the codebase (this correlates with MINOR in Semantic Versioning).

- BREAKING CHANGE: a commit that has a footer BREAKING CHANGE:, or appends a ! after the type/scope, introduces a breaking API change (correlating with MAJOR in Semantic Versioning). A BREAKING CHANGE can be part of commits of any type.

- types other than fix: and feat: are allowed, for example @commitlint/config-conventional (based on the the Angular convention) recommends *build:, chore:, ci:, docs:, style:, refactor:, perf:, test:*, and [others](https://delicious-insights.com/fr/articles/git-hooks-et-commitlint/).
 
- footers other than BREAKING CHANGE: <description> may be provided and follow a convention similar to git trailer format.

- Additional types are not mandated by the Conventional Commits specification, and have no implicit effect in Semantic Versioning (unless they include a BREAKING CHANGE). A scope may be provided to a commit’s type, to provide additional contextual information and is contained within parenthesis, e.g., feat(parser): add ability to parse arrays.

# README sections

Conventionally, Differentially Private ML training relies on Gradient Clipping to guarantee verifiable privacy guarantees.
By using 1-Lipschitz networks developped by the deel-lip project. We can propose a new alternative to gradient clipping based
DP ML. Indeed, by theoretically bounding the value of the sensitivity of our 1-Lipschitz layers, we can directly calibrate a
batchwise noising of the gradients to guarantee (epsilon,delta)-DP.

=======
<!-- Banner section -->
<div align="center">
        <picture>
                <source media="(prefers-color-scheme: dark)" srcset="./docs/assets/banner_dark.png">
                <source media="(prefers-color-scheme: light)" srcset="./docs/assets/banner_light.png">
                <img alt="Library Banner" src="./docs/assets/banner_light.png">
        </picture>
</div>
<br>

<!-- Badge section -->
<div align="center">
    <a href="#">
        <img src="https://img.shields.io/badge/Python-3.7, 3.8, 3.9-efefef">
    </a>
    <a href="#">
        <img src="https://img.shields.io/badge/License-MIT-efefef">
    </a>
</div>
<br>

<!-- Short description of your library -->
<p align="center">
  <b>LipDP</b> is a Python toolkit dedicated to make people happy and fun.

  <!-- Link to the documentation -->
  <br>
  <a href="https://www.youtube.com/watch?v=dQw4w9WgXcQ"><strong>Explore Libname docs »</strong></a>
  <br>

</p>
>>>>>>> 69ef72eb

Conventionally, Differentially Private ML training relies on Gradient Clipping to guarantee verifiable privacy guarantees.
By using 1-Lipschitz networks developped by the deel-lip project. We can propose a new alternative to gradient clipping based
DP ML. Indeed, by theoretically bounding the value of the sensitivity of our 1-Lipschitz layers, we can directly calibrate a
batchwise noising of the gradients to guarantee (epsilon,delta)-DP.

![backpropforbounds](./docs/assets/backprop_v2.png)

Therefore the computation time is competitive with existing methods.

## 📚 Table of contents

- [📚 Table of contents](#-table-of-contents)
- [🔥 Tutorials](#-tutorials)
- [🚀 Quick Start](#-quick-start)
- [📦 What's Included](#-whats-included)
- [👍 Contributing](#-contributing)
- [👀 See Also](#-see-also)
- [🙏 Acknowledgments](#-acknowledgments)
- [👨‍🎓 Creator](#-creator)
- [🗞️ Citation](#-citation)
- [📝 License](#-license)

## 🔥 Tutorials



## 🚀 Setup

Libname requires some stuff and several libraries including Numpy. Installation can be done using Pypi:

```python
<<<<<<< HEAD
pip install dist/lipdp-0.0.1a0-py2.py3-none-any.whl[dev]
=======
pip install scipy<=1.9.3 numpy pandas matplotlib
pip install autodp
pip install tensorflow
pip install tensorflow-datasets
pip install deel-lip
>>>>>>> 69ef72eb
```

Now that lipdp is installed, here are some basic examples of what you can do with the
 available modules.

<<<<<<< HEAD
## 📦 What's Included
=======
### Load a dataset

Let's start with a simple example:
>>>>>>> 69ef72eb

Code can be found in the `lipdp` folder, the documentation ca be found by running
 `mkdocs build` and `mkdocs serve` (or loading `site/index.html`). Experiments were
  done using the code in the `experiments` folder.

## 👍 Contributing

<<<<<<< HEAD
Feel free to propose your ideas or come and contribute with us on the Libname toolbox! We have a specific document where we describe in a simple way how to make your first pull request: [just here](CONTRIBUTING.md).

### pre-commit : Conventional Commits 1.0.0

The commit message should be structured as follows:

=======
### Setup privacy parameters

### Setup DP model

### Setup accountant

The privacy accountant is composed of different mechanisms from `autodp` package that are combined to provide a privacy accountant for Clipless DP-SGD algorithm:

![rdpaccountant](./docs/assets/fig_accountant.png)


Adding a privacy accountant to your model is straighforward:

```python
from deel.lipdp.model import DP_Accountant

callbacks = [
  DP_Accountant()
]
>>>>>>> 69ef72eb
```
<type>[optional scope]: <description>

[optional body]

[optional footer(s)]

```

The commit contains the following structural elements, to communicate intent to the consumers of your library:

- fix: a commit of the type fix patches a bug in your codebase (this correlates with PATCH in Semantic Versioning).

- feat: a commit of the type feat introduces a new feature to the codebase (this correlates with MINOR in Semantic Versioning).

<<<<<<< HEAD
- BREAKING CHANGE: a commit that has a footer BREAKING CHANGE:, or appends a ! after the type/scope, introduces a breaking API change (correlating with MAJOR in Semantic Versioning). A BREAKING CHANGE can be part of commits of any type.

- types other than fix: and feat: are allowed, for example @commitlint/config-conventional (based on the the Angular convention) recommends *build:, chore:, ci:, docs:, style:, refactor:, perf:, test:*, and [others](https://delicious-insights.com/fr/articles/git-hooks-et-commitlint/).
 
- footers other than BREAKING CHANGE: <description> may be provided and follow a convention similar to git trailer format.
=======
Other tools to perform DP-training include:

- [tensorflow-privacy](https://github.com/tensorflow/privacy) in Tensorflow
- [Opacus](https://opacus.ai/) in Pytorch
- [jax-privacy](https://github.com/google-deepmind/jax_privacy) in Jax
>>>>>>> 69ef72eb

- Additional types are not mandated by the Conventional Commits specification, and have no implicit effect in Semantic Versioning (unless they include a BREAKING CHANGE). A scope may be provided to a commit’s type, to provide additional contextual information and is contained within parenthesis, e.g., feat(parser): add ability to parse arrays.


## 🙏 Acknowledgments


## 👨‍🎓 Creators

If you want to highlights the main contributors


## 🗞️ Citation

<<<<<<< HEAD

=======
If you use Libname as part of your workflow in a scientific publication, please consider citing the 🗞️ [our paper](https://arxiv.org/abs/2305.16202):

```
@article{bethune2023dp,
  title={DP-SGD Without Clipping: The Lipschitz Neural Network Way},
  author={B{\'e}thune, Louis and Mass{\'e}na, Thomas and Boissin, Thibaut and Prudent, Yannick and Friedrich, Corentin and Mamalet, Franck and Bellet, Aurelien and Serrurier, Mathieu and Vigouroux, David},
  journal={arXiv preprint arXiv:2305.16202},
  year={2023}
}
```
>>>>>>> 69ef72eb

## 📝 License

The package is released under [MIT license](LICENSE).<|MERGE_RESOLUTION|>--- conflicted
+++ resolved
@@ -1,88 +1,3 @@
-<<<<<<< HEAD
-# Purpose of this library :
-
-Conventionally, Differentially Private ML training relies on Gradient Clipping to guarantee verifiable privacy guarantees.
-By using 1-Lipschitz networks developped by the deel-lip project. We can propose a new alternative to gradient clipping based
-DP ML. Indeed, by theoretically bounding the value of the sensitivity of our 1-Lipschitz layers, we can directly calibrate a
-batchwise noising of the gradients to guarantee (epsilon,delta)-DP.
-
-Therefore, the computation time is heavily reduced and the results on the MNIST and CIFAR10 datasets are the following :
-
-
-# Status of the repository : 
-
-- ci tests to develop.
-- sensitivity.py to debug.
-- requirements.txt tested on my machine, still to check by someone else.
-
-# Deel library repository template
-
-Ce dépôt git sert de template pour les librairies DEEL ayant vocation à être rendues publiques sur github.
-Il donne la structure des répertoires d'un projet telle que celle adoptée par les librairies DEEL déjà publiques.
-
-A la racine du projet on trouve:
-
-- deel : répertoire destiné à recevoir le code de la librairie. C'est le premier mot de l'espaces de nommage de
-        la librairie. Ce n'est pas un module python, il ne contient donc pas de fichier __init__.py.
-        Il contient le module principal de la librairie du nom de cette librairie.
-        
-        Example: 
-        
-        librairie **deel-lip**:
-                    deel/deel-lip       
-
-- docs: répertoire destiné à la documentation de la librairie
-
-- tests: répertoire des tests unitaires
-
-- .pre-commit-config.yaml : configuration de outil de contrôle avant commit (pre-commit)
-
-- LICENCE/headers/MIT-Clause.txt : entête licence MIT injectée dans les fichiers du projet
-
-- CONTRIBUTING.md: description de la procédure pour apporter une contribution à la librairie.
-
-- GOUVERNANCE.md: description de la manière dont la librairie est gérée.
-
-- LICENCE : texte de la licence sous laquelle est publiée la librairie (MIT).
-
-- README.md 
-
-
-# pre-commit : Conventional Commits 1.0.0
-
-The commit message should be structured as follows:
-
-```
-<type>[optional scope]: <description>
-
-[optional body]
-
-[optional footer(s)]
-
-```
-
-The commit contains the following structural elements, to communicate intent to the consumers of your library:
-
-- fix: a commit of the type fix patches a bug in your codebase (this correlates with PATCH in Semantic Versioning).
-
-- feat: a commit of the type feat introduces a new feature to the codebase (this correlates with MINOR in Semantic Versioning).
-
-- BREAKING CHANGE: a commit that has a footer BREAKING CHANGE:, or appends a ! after the type/scope, introduces a breaking API change (correlating with MAJOR in Semantic Versioning). A BREAKING CHANGE can be part of commits of any type.
-
-- types other than fix: and feat: are allowed, for example @commitlint/config-conventional (based on the the Angular convention) recommends *build:, chore:, ci:, docs:, style:, refactor:, perf:, test:*, and [others](https://delicious-insights.com/fr/articles/git-hooks-et-commitlint/).
- 
-- footers other than BREAKING CHANGE: <description> may be provided and follow a convention similar to git trailer format.
-
-- Additional types are not mandated by the Conventional Commits specification, and have no implicit effect in Semantic Versioning (unless they include a BREAKING CHANGE). A scope may be provided to a commit’s type, to provide additional contextual information and is contained within parenthesis, e.g., feat(parser): add ability to parse arrays.
-
-# README sections
-
-Conventionally, Differentially Private ML training relies on Gradient Clipping to guarantee verifiable privacy guarantees.
-By using 1-Lipschitz networks developped by the deel-lip project. We can propose a new alternative to gradient clipping based
-DP ML. Indeed, by theoretically bounding the value of the sensitivity of our 1-Lipschitz layers, we can directly calibrate a
-batchwise noising of the gradients to guarantee (epsilon,delta)-DP.
-
-=======
 <!-- Banner section -->
 <div align="center">
         <picture>
@@ -108,13 +23,6 @@
 <p align="center">
   <b>LipDP</b> is a Python toolkit dedicated to make people happy and fun.
 
-  <!-- Link to the documentation -->
-  <br>
-  <a href="https://www.youtube.com/watch?v=dQw4w9WgXcQ"><strong>Explore Libname docs »</strong></a>
-  <br>
-
-</p>
->>>>>>> 69ef72eb
 
 Conventionally, Differentially Private ML training relies on Gradient Clipping to guarantee verifiable privacy guarantees.
 By using 1-Lipschitz networks developped by the deel-lip project. We can propose a new alternative to gradient clipping based
@@ -140,49 +48,21 @@
 
 ## 🔥 Tutorials
 
+We propose some tutorials to get familiar with the library and its api:
 
+- [Getting started](https://colab.research.google.com/drive/1XproaVxXjO9nrBSyyy7BuKJ1vy21iHs2) <sub> [![Open In Colab](https://colab.research.google.com/assets/colab-badge.svg)](https://colab.research.google.com/github/deel-ai/<libname>/blob/master/docs/notebooks/demo_fake.ipynb) </sub>
+
+You do not necessarily need to register the notebooks on the GitHub. Notebooks can be hosted on a specific [drive](https://drive.google.com/drive/folders/1DOI1CsL-m9jGjkWM1hyDZ1vKmSU1t-be).
 
 ## 🚀 Setup
 
-Libname requires some stuff and several libraries including Numpy. Installation can be done using Pypi:
+lipDP requires some stuff and several libraries including Numpy. Installation can be
+ done using Pypi:
 
 ```python
-<<<<<<< HEAD
-pip install dist/lipdp-0.0.1a0-py2.py3-none-any.whl[dev]
-=======
-pip install scipy<=1.9.3 numpy pandas matplotlib
-pip install autodp
-pip install tensorflow
-pip install tensorflow-datasets
-pip install deel-lip
->>>>>>> 69ef72eb
+pip install -e .[dev]
 ```
 
-Now that lipdp is installed, here are some basic examples of what you can do with the
- available modules.
-
-<<<<<<< HEAD
-## 📦 What's Included
-=======
-### Load a dataset
-
-Let's start with a simple example:
->>>>>>> 69ef72eb
-
-Code can be found in the `lipdp` folder, the documentation ca be found by running
- `mkdocs build` and `mkdocs serve` (or loading `site/index.html`). Experiments were
-  done using the code in the `experiments` folder.
-
-## 👍 Contributing
-
-<<<<<<< HEAD
-Feel free to propose your ideas or come and contribute with us on the Libname toolbox! We have a specific document where we describe in a simple way how to make your first pull request: [just here](CONTRIBUTING.md).
-
-### pre-commit : Conventional Commits 1.0.0
-
-The commit message should be structured as follows:
-
-=======
 ### Setup privacy parameters
 
 ### Setup DP model
@@ -202,7 +82,22 @@
 callbacks = [
   DP_Accountant()
 ]
->>>>>>> 69ef72eb
+```
+
+## 📦 What's Included
+
+Code can be found in the `lipdp` folder, the documentation ca be found by running
+ `mkdocs build` and `mkdocs serve` (or loading `site/index.html`). Experiments were
+  done using the code in the `experiments` folder.
+
+## 👍 Contributing
+
+Feel free to propose your ideas or come and contribute with us on the Libname toolbox! We have a specific document where we describe in a simple way how to make your first pull request: [just here](CONTRIBUTING.md).
+
+### pre-commit : Conventional Commits 1.0.0
+
+The commit message should be structured as follows:
+
 ```
 <type>[optional scope]: <description>
 
@@ -218,19 +113,17 @@
 
 - feat: a commit of the type feat introduces a new feature to the codebase (this correlates with MINOR in Semantic Versioning).
 
-<<<<<<< HEAD
 - BREAKING CHANGE: a commit that has a footer BREAKING CHANGE:, or appends a ! after the type/scope, introduces a breaking API change (correlating with MAJOR in Semantic Versioning). A BREAKING CHANGE can be part of commits of any type.
 
 - types other than fix: and feat: are allowed, for example @commitlint/config-conventional (based on the the Angular convention) recommends *build:, chore:, ci:, docs:, style:, refactor:, perf:, test:*, and [others](https://delicious-insights.com/fr/articles/git-hooks-et-commitlint/).
- 
-- footers other than BREAKING CHANGE: <description> may be provided and follow a convention similar to git trailer format.
-=======
+
 Other tools to perform DP-training include:
 
 - [tensorflow-privacy](https://github.com/tensorflow/privacy) in Tensorflow
 - [Opacus](https://opacus.ai/) in Pytorch
 - [jax-privacy](https://github.com/google-deepmind/jax_privacy) in Jax
->>>>>>> 69ef72eb
+ 
+- footers other than BREAKING CHANGE: <description> may be provided and follow a convention similar to git trailer format.
 
 - Additional types are not mandated by the Conventional Commits specification, and have no implicit effect in Semantic Versioning (unless they include a BREAKING CHANGE). A scope may be provided to a commit’s type, to provide additional contextual information and is contained within parenthesis, e.g., feat(parser): add ability to parse arrays.
 
@@ -245,9 +138,6 @@
 
 ## 🗞️ Citation
 
-<<<<<<< HEAD
-
-=======
 If you use Libname as part of your workflow in a scientific publication, please consider citing the 🗞️ [our paper](https://arxiv.org/abs/2305.16202):
 
 ```
@@ -258,7 +148,6 @@
   year={2023}
 }
 ```
->>>>>>> 69ef72eb
 
 ## 📝 License
 
